--- conflicted
+++ resolved
@@ -68,23 +68,19 @@
   return verifyRawBufferOp(*this);
 }
 
-<<<<<<< HEAD
+LogicalResult RawBufferAtomicFmaxOp::verify() {
+  return verifyRawBufferOp(*this);
+}
+
+LogicalResult RawBufferAtomicSmaxOp::verify() {
+  return verifyRawBufferOp(*this);
+}
+
+LogicalResult RawBufferAtomicUminOp::verify() {
+  return verifyRawBufferOp(*this);
+}
+
 static std::optional<uint32_t> getConstantUint32(Value v) {
-=======
-LogicalResult RawBufferAtomicFmaxOp::verify() {
-  return verifyRawBufferOp(*this);
-}
-
-LogicalResult RawBufferAtomicSmaxOp::verify() {
-  return verifyRawBufferOp(*this);
-}
-
-LogicalResult RawBufferAtomicUminOp::verify() {
-  return verifyRawBufferOp(*this);
-}
-
-static Optional<uint32_t> getConstantUint32(Value v) {
->>>>>>> 2afa89bb
   APInt cst;
   if (!v.getType().isInteger(32))
     return std::nullopt;
