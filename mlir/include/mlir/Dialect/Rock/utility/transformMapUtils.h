//===- transformMapUtils.h - utilities for transform_map ------------===//
//
// Part of the MLIR Project, under the Apache License v2.0 with LLVM Exceptions.
// See https://llvm.org/LICENSE.txt for license information.
// SPDX-License-Identifier: Apache-2.0 WITH LLVM-exception
//
//===----------------------------------------------------------------------===//
#ifndef ROCK_UTILITY_TRANSFORMMAPUTILS_H
#define ROCK_UTILITY_TRANSFORMMAPUTILS_H

#include "mlir/Dialect/Rock/IR/Rock.h"
#include "mlir/Dialect/Utils/ReshapeOpsUtils.h"

namespace mlir {
class AffineMap;
class Builder;
class OpBuilder;
class Value;
class ValueRange;

namespace rock {
class TransformMapAttr;
class TransformOp;

/// Unwrap a value from the transforms surrounding it, gathering up the
/// transforms.
/// Given a Value `v` that is generated by
///   %v1 = rock.transform [#transform1] %v0
///   %v = rock.transform [#transform2] %v1
/// this method will return %v0 and an ArrayAttr equal to [#transform2,
/// #transform1]. If `existing` is passed in, it must be an array of
/// `TransformMapAttr`s which will be prepended to the returned `ArrayAttr`.

std::tuple<Value, ArrayAttr> untransform(OpBuilder &b, Value transformed,
                                         ArrayAttr existing = nullptr);
std::tuple<Value, ArrayAttr> untransform(OpBuilder &b, Value transformed,
                                         ArrayRef<Attribute> existing);
<<<<<<< HEAD

/// Given an array of transform_maps `transforms` (to be composed left to
/// right), returns the array of dimensions in the lowest space of these
/// transforms that need to be checked for out of bounds stores on the left
/// (checking for indices less than 0) and on the right (indices greater than
/// the dimension on the memref). If initialOob is specified, it is a tuple
/// of out of bounds judgements applicable to the inputs to this transform
/// sequence.
std::tuple<ArrayAttr, ArrayAttr> computeOobFromTransforms(
    Builder &b, ArrayAttr transforms,
    std::optional<std::tuple<ArrayAttr, ArrayAttr>> initialOob = std::nullopt);

=======
>>>>>>> 2afa89bb
/// Return a `rock.transform` op that reshapes a given 1D buffer `buffer`
/// into `shape`, using `names` as the names of the reshaped dimensions.
TransformOp reshapeBuffer(OpBuilder &b, Location loc, Value buffer,
                          ArrayRef<StringRef> names, ArrayRef<int64_t> shape);

/// Given an array of TransformMapAttrs `transforms`, a dimension `dim` in
/// the input space of the first transform, and the length `len` of that
/// dimension, returns the largest stride `s` such that length-`s` slices of
/// `dim` correspond to contiguous slices of the underlying memory the
/// `transforms` will be applied to, which is assumed to have shape
/// `outputShape`.
int64_t getMaxVectorization(ArrayAttr transforms, uint32_t dim, int64_t len,
                            ArrayRef<int64_t> outputShape);

/// Returns true if the given `TransformMapAttr` has impacts on the validity
/// of the underlying coordinates. If this returns true, the code generating
/// indexing must pause and generate a validity tests using the inputs (upper
/// values) to the map.
bool mapImpactsValidity(TransformMapAttr map);

/// Constructs code to determine if the results from the application of `map`
/// are still valid values. If this function returns the `false` value, then
/// the values in `outputs` (which must be the results of `map` being applied
/// to some input) are not valid indices into the underlying buffer.
/// Further computations using `outputs` may be performed but may yield
/// incorrect results.
Value updateValidityAfter(OpBuilder &b, Location loc, TransformMapAttr map,
                          ValueRange outputs);

/// Get the affine map corresponding to the composition of these affine maps.
/// Returns null when passed an empty array.
AffineMap composeTransforms(ArrayRef<TransformMapAttr> transforms);

// This function will take a input Value and a index map that represents the
// coordinate mapping that could be a combination of tranposes and broadcasts
// and insert the necessary TransformOps
Value insertTransposeAndBroadcastTransforms(OpBuilder &b,
                                            ArrayRef<int64_t> outShape,
                                            Value inp, AffineMap inpIdxMap);

// This function will take an input TransformMapAttr and invert the
// shapes and transforms.
TransformMapAttr invertTransformMap(OpBuilder &b,
                                    TransformMapAttr originalTransformMap,
                                    Location loc);

TransformMapAttr
transformCollapseShape(OpBuilder &b, Location loc, ArrayRef<int64_t> inpShape,
                       ArrayRef<int64_t> outShape,
                       ArrayRef<ReassociationIndices> reassocs);

TransformMapAttr transformExpandShape(OpBuilder &b, Location loc,
                                      ArrayRef<int64_t> inpShape,
                                      ArrayRef<int64_t> outShape,
                                      ArrayRef<ReassociationIndices> reassocs);

} // end namespace rock
} // end namespace mlir
#endif<|MERGE_RESOLUTION|>--- conflicted
+++ resolved
@@ -35,21 +35,6 @@
                                          ArrayAttr existing = nullptr);
 std::tuple<Value, ArrayAttr> untransform(OpBuilder &b, Value transformed,
                                          ArrayRef<Attribute> existing);
-<<<<<<< HEAD
-
-/// Given an array of transform_maps `transforms` (to be composed left to
-/// right), returns the array of dimensions in the lowest space of these
-/// transforms that need to be checked for out of bounds stores on the left
-/// (checking for indices less than 0) and on the right (indices greater than
-/// the dimension on the memref). If initialOob is specified, it is a tuple
-/// of out of bounds judgements applicable to the inputs to this transform
-/// sequence.
-std::tuple<ArrayAttr, ArrayAttr> computeOobFromTransforms(
-    Builder &b, ArrayAttr transforms,
-    std::optional<std::tuple<ArrayAttr, ArrayAttr>> initialOob = std::nullopt);
-
-=======
->>>>>>> 2afa89bb
 /// Return a `rock.transform` op that reshapes a given 1D buffer `buffer`
 /// into `shape`, using `names` as the names of the reshaped dimensions.
 TransformOp reshapeBuffer(OpBuilder &b, Location loc, Value buffer,
