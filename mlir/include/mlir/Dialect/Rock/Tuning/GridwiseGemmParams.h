--- conflicted
+++ resolved
@@ -136,19 +136,12 @@
 struct InitParamsAccel : InitParams, Serializable<InitParamsAccel> {
   constexpr InitParamsAccel(int64_t mPerBlock, int64_t nPerBlock,
                             int64_t kPerBlock, int64_t mPerWave,
-<<<<<<< HEAD
-                            int64_t nPerWave, int64_t kPack,
+                            int64_t nPerWaveOrMnPerXdl, int64_t kPack,
                             int64_t splitKFactor, bool aThreadCopyMoreGemmK,
                             bool bThreadCopyMoreGemmKPack)
       : InitParams{mPerBlock, nPerBlock, kPerBlock}, gemmMPerWave(mPerWave),
-        gemmNPerWave(nPerWave), gemmKPack(kPack), splitKFactor(splitKFactor),
-=======
-                            int64_t nPerWaveOrMnPerXdl, int64_t kPack,
-                            bool aThreadCopyMoreGemmK,
-                            bool bThreadCopyMoreGemmKPack)
-      : InitParams{mPerBlock, nPerBlock, kPerBlock}, gemmMPerWave(mPerWave),
         gemmNPerWaveOrMnPerXdl(nPerWaveOrMnPerXdl), gemmKPack(kPack),
->>>>>>> 598f7d11
+        splitKFactor(splitKFactor),
         gemmAThreadCopyMoreGemmK(aThreadCopyMoreGemmK),
         gemmBThreadCopyMoreGemmKPack(bThreadCopyMoreGemmKPack) {}
 
@@ -158,26 +151,18 @@
   InitParamsAccel(XdlopsGemmParamsAttr attr)
       : InitParams{attr.getMPerBlock(), attr.getNPerBlock(),
                    attr.getKpackPerBlock()},
-<<<<<<< HEAD
-        gemmMPerWave(attr.getMPerWave()), gemmNPerWave(attr.getNPerWave()),
-        gemmKPack(attr.getKpack()), splitKFactor(attr.getSplitKFactor()),
-=======
         gemmMPerWave(attr.getMPerWave()),
         gemmNPerWaveOrMnPerXdl(attr.getMnPerXdl()), gemmKPack(attr.getKpack()),
->>>>>>> 598f7d11
+        splitKFactor(attr.getSplitKFactor()),
         gemmAThreadCopyMoreGemmK(attr.getForceUnroll()),
         gemmBThreadCopyMoreGemmKPack(false){};
 
   InitParamsAccel(WmmaGemmParamsAttr attr)
       : InitParams{attr.getMPerBlock(), attr.getNPerBlock(),
                    attr.getKpackPerBlock()},
-<<<<<<< HEAD
-        gemmMPerWave(attr.getMPerWave()), gemmNPerWave(attr.getNPerWave()),
-        gemmKPack(attr.getKpack()), splitKFactor(attr.getSplitKFactor()),
-=======
         gemmMPerWave(attr.getMPerWave()),
         gemmNPerWaveOrMnPerXdl(attr.getNPerWave()), gemmKPack(attr.getKpack()),
->>>>>>> 598f7d11
+        splitKFactor(attr.getSplitKFactor()),
         gemmAThreadCopyMoreGemmK(attr.getForceUnroll()),
         gemmBThreadCopyMoreGemmKPack(false){};
 
