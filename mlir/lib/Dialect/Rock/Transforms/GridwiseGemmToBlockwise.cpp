--- conflicted
+++ resolved
@@ -1291,13 +1291,8 @@
     b.create<LDSBarrierOp>(loc);
 
     // Emit blockwise GEMM for the loop tail.
-<<<<<<< HEAD
     IRMapping tailGemmCloneMap;
-    auto blockwiseGemmV2TailOp = b.clone(*blockwiseGemmV2Op, tailGemmCloneMap);
-=======
-    BlockAndValueMapping tailGemmCloneMap;
     b.clone(*blockwiseGemmV2Op, tailGemmCloneMap);
->>>>>>> 2afa89bb
 
     // Apparently, the canonicalizer doesn't get rid of empty loops without
     // results properly, remove them ourselves.
@@ -1429,21 +1424,4 @@
                                     std::move(patterns)))) {
     signalPassFailure();
   }
-<<<<<<< HEAD
-
-  // FIXME: Move this into a later pass after the fusion refactoring.
-  ConversionTarget writeAllTarget(*ctx);
-  writeAllTarget.addIllegalOp<ThreadwiseWriteAllOp>();
-  writeAllTarget.addLegalDialect<arith::ArithDialect, rock::RockDialect>();
-  RewritePatternSet writeAllPatterns(ctx);
-  writeAllPatterns.add<ThreadwiseWriteAllRewritePattern>(ctx);
-  if (failed(applyPartialConversion(getOperation(), writeAllTarget,
-                                    std::move(writeAllPatterns))))
-    signalPassFailure();
-
-  OpPassManager cleanupPasses("func.func");
-  cleanupPasses.addPass(mlir::createCanonicalizerPass());
-  (void)runPipeline(cleanupPasses, getOperation());
-=======
->>>>>>> 2afa89bb
 }