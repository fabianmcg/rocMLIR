--- conflicted
+++ resolved
@@ -437,13 +437,8 @@
     return emitOpError("K dimensions don't match")
            << " k_a = " << kA << " k_b = " << kB;
 
-<<<<<<< HEAD
-  bool isXdlops = bitEnumContainsAll(features(), GemmFeatures::xdlops);
+  bool isXdlops = bitEnumContainsAll(features(), GemmFeatures::mfma);
   if (Attribute params = this->params().value_or(nullptr)) {
-=======
-  bool isXdlops = bitEnumContains(features(), GemmFeatures::mfma);
-  if (Attribute params = this->params().getValueOr(nullptr)) {
->>>>>>> 0479c446
     if (isXdlops && !params.isa<XdlopsGemmParamsAttr>())
       return emitOpError("an xdlops GEMM has non-xdlops tuning parameters");
     if (features() == GemmFeatures::none &&
