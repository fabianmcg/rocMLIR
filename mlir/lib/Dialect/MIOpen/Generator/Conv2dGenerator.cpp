--- conflicted
+++ resolved
@@ -270,12 +270,8 @@
   if (config.kernelId > 0) { // generate only 1 specified kernel
     return 1;
   }
-<<<<<<< HEAD
-  switch (config.operation) {
-=======
   assert(config.operation.hasValue());
   switch (config.operation.getValue()) {
->>>>>>> 3e1f546c
   case miopen::ConvOpType::BwdData:
     return getBwdDataKernelCount();
   case miopen::ConvOpType::Fwd:
@@ -479,15 +475,6 @@
   }
 
   // Determine kernel name, if there isn't one.
-<<<<<<< HEAD
-  if (config.kernelName.empty()) {
-    int id = std::max(config.kernelId, 0);
-    config.kernelName = (llvm::Twine("miopen_") +
-                         miopen::getNameForConvOpType(config.operation) + "_" +
-                         config.filterLayout + "_" + config.inputLayout + "_" +
-                         config.outputLayout + "_" + std::to_string(id))
-                            .str();
-=======
   if (config.kernelBaseName.empty()) {
     assert(config.operation.hasValue());
     auto opType = config.operation.getValue();
@@ -495,7 +482,6 @@
                             miopen::getNameForConvOpType(opType).str() + "_" +
                             config.filterLayout + "_" + config.inputLayout +
                             "_" + config.outputLayout;
->>>>>>> 3e1f546c
   }
 
   return success();
@@ -512,11 +498,8 @@
 void Conv2dGenerator::flipXdlops() { config.xdlops = !config.xdlops; }
 
 LogicalResult Conv2dGenerator::genConvModule(ModuleOp &module, int kernel_id,
-<<<<<<< HEAD
+                                             bool is_verifier,
                                              bool ignoreTuning) {
-=======
-                                             bool is_verifier) {
->>>>>>> 3e1f546c
   OpBuilder builder(module.getContext());
 
   Type dataType = getDataType(builder);
@@ -629,12 +612,8 @@
         builder.getNamedAttr("ignore_tuning", builder.getBoolAttr(true)));
   }
 
-<<<<<<< HEAD
-  switch (config.operation) {
-=======
   assert(config.operation.hasValue());
   switch (config.operation.getValue()) {
->>>>>>> 3e1f546c
   case miopen::ConvOpType::Fwd: {
     auto convOp = builder.create<miopen::Conv2DOp>(
         builder.getUnknownLoc(), ArrayRef<mlir::Type>{},
