// RUN: rocmlir-opt -rock-affix-params -rock-conv-to-gemm -rock-gemm-to-gridwise -rock-regularize -rock-gridwise-gemm-to-blockwise -rock-linalg-align %s | FileCheck %s

<<<<<<< HEAD
// CHECK: #[[MAP:.*]] = affine_map<(d0, d1, d2, d3, d4) -> (d4)>
// CHECK: #rock.transform_map<#[[MAP]] by [<AddDim{1} ["exp0"] at [0] -> [] at []>, <AddDim{1} ["exp1"] at [1] -> [] at []>, <AddDim{30} ["exp2"] at [2] -> [] at []>, <AddDim{30} ["exp3"] at [3] -> [] at []>, <PassThrough ["dim0"] at [4] -> ["dim0"] at [0]>] bounds = [1, 1, 30, 30, 16] -> [16]>
=======
// CHECK: #rock.transform_map<affine_map<(d0, d1, d2, d3, d4) -> (0, 0, 0, 0, d4)> by [<Broadcast{1} ["dim0"] at [0] -> ["dim0"] at [0]>, <Broadcast{1} ["dim1"] at [1] -> ["dim1"] at [1]>, <Broadcast{30} ["dim2"] at [2] -> ["dim2"] at [2]>, <Broadcast{30} ["dim3"] at [3] -> ["dim3"] at [3]>, <PassThrough ["dim0"] at [4] -> ["dim0"] at [0]>] bounds = [1, 1, 30, 30, 16] -> [1, 1, 1, 1, 16]>
>>>>>>> 2afa89bb

#transform_map1 = #rock.transform_map<affine_map<(d0, d1, d2, d3, d4) -> (0, 0, 0, 0, d4)> by [<Broadcast{1} ["dim0"] at [0] -> ["dim0"] at [0]>, <Broadcast{1} ["dim1"] at [1] -> ["dim1"] at [1]>, <Broadcast{30} ["dim2"] at [2] -> ["dim2"] at [2]>, <Broadcast{30} ["dim3"] at [3] -> ["dim3"] at [3]>, <PassThrough ["dim0"] at [4] -> ["dim0"] at [0]>] bounds = [1, 1, 30, 30, 16] -> [1, 1, 1, 1, 16]>
#map1 = affine_map<(d0, d1, d2, d3, d4) -> (d0, d1, d2, d3, d4)>
#map2 = affine_map<(d0, d1, d2, d3, d4) -> (0, 0, 0, 0, d4)>
module {
  func.func @test_fusion(%arg0: memref<1x1x32x32x8xf32>, %arg1: memref<1x16x3x3x8xf32>, %arg2: memref<16xf32>, %arg3: memref<1x1x30x30x16xf32>) attributes {kernel, arch = ""} {
    %0 = memref.alloc() : memref<1x1x30x30x16xf32>
    rock.conv2d(%arg1, %arg0, %0) features = dot {arch = "amdgcn-amd-amdhsa:gfx906", dilations = [1 : i32, 1 : i32], filter_layout = ["g", "k", "y", "x", "c"], input_layout = ["gi", "ni", "hi", "wi", "ci"], output_layout = ["go", "no", "ho", "wo", "ko"], padding = [0 : i32, 0 : i32, 0 : i32, 0 : i32], strides = [1 : i32, 1 : i32]} : memref<1x16x3x3x8xf32>, memref<1x1x32x32x8xf32>, memref<1x1x30x30x16xf32>
    %4 = memref.expand_shape %arg2 [[0, 1, 2, 3, 4]] : memref<16xf32> into memref<1x1x1x1x16xf32>
    %5 = rock.transform %4 by #transform_map1 : memref<1x1x1x1x16xf32> to memref<1x1x30x30x16xf32>
    linalg.generic {indexing_maps = [#map1, #map1, #map1], iterator_types = ["parallel", "parallel", "parallel", "parallel", "parallel"]} ins(%0, %5 : memref<1x1x30x30x16xf32>, memref<1x1x30x30x16xf32>) outs(%arg3 : memref<1x1x30x30x16xf32>) {
    ^bb0(%arg4: f32, %arg5: f32, %arg6: f32):
      %8 = arith.addf %arg4, %arg5 : f32
      linalg.yield %8 : f32
    }
    return
  }
}<|MERGE_RESOLUTION|>--- conflicted
+++ resolved
@@ -1,11 +1,7 @@
 // RUN: rocmlir-opt -rock-affix-params -rock-conv-to-gemm -rock-gemm-to-gridwise -rock-regularize -rock-gridwise-gemm-to-blockwise -rock-linalg-align %s | FileCheck %s
 
-<<<<<<< HEAD
-// CHECK: #[[MAP:.*]] = affine_map<(d0, d1, d2, d3, d4) -> (d4)>
-// CHECK: #rock.transform_map<#[[MAP]] by [<AddDim{1} ["exp0"] at [0] -> [] at []>, <AddDim{1} ["exp1"] at [1] -> [] at []>, <AddDim{30} ["exp2"] at [2] -> [] at []>, <AddDim{30} ["exp3"] at [3] -> [] at []>, <PassThrough ["dim0"] at [4] -> ["dim0"] at [0]>] bounds = [1, 1, 30, 30, 16] -> [16]>
-=======
-// CHECK: #rock.transform_map<affine_map<(d0, d1, d2, d3, d4) -> (0, 0, 0, 0, d4)> by [<Broadcast{1} ["dim0"] at [0] -> ["dim0"] at [0]>, <Broadcast{1} ["dim1"] at [1] -> ["dim1"] at [1]>, <Broadcast{30} ["dim2"] at [2] -> ["dim2"] at [2]>, <Broadcast{30} ["dim3"] at [3] -> ["dim3"] at [3]>, <PassThrough ["dim0"] at [4] -> ["dim0"] at [0]>] bounds = [1, 1, 30, 30, 16] -> [1, 1, 1, 1, 16]>
->>>>>>> 2afa89bb
+// CHECK: #[[MAP:.*]] = affine_map<(d0, d1, d2, d3, d4) -> (0, 0, 0, 0, d4)>
+// CHECK: #rock.transform_map<#[[MAP]] by [<Broadcast{1} ["dim0"] at [0] -> ["dim0"] at [0]>, <Broadcast{1} ["dim1"] at [1] -> ["dim1"] at [1]>, <Broadcast{30} ["dim2"] at [2] -> ["dim2"] at [2]>, <Broadcast{30} ["dim3"] at [3] -> ["dim3"] at [3]>, <PassThrough ["dim0"] at [4] -> ["dim0"] at [0]>] bounds = [1, 1, 30, 30, 16] -> [1, 1, 1, 1, 16]>
 
 #transform_map1 = #rock.transform_map<affine_map<(d0, d1, d2, d3, d4) -> (0, 0, 0, 0, d4)> by [<Broadcast{1} ["dim0"] at [0] -> ["dim0"] at [0]>, <Broadcast{1} ["dim1"] at [1] -> ["dim1"] at [1]>, <Broadcast{30} ["dim2"] at [2] -> ["dim2"] at [2]>, <Broadcast{30} ["dim3"] at [3] -> ["dim3"] at [3]>, <PassThrough ["dim0"] at [4] -> ["dim0"] at [0]>] bounds = [1, 1, 30, 30, 16] -> [1, 1, 1, 1, 16]>
 #map1 = affine_map<(d0, d1, d2, d3, d4) -> (d0, d1, d2, d3, d4)>
