// RUN: rocmlir-driver --host-pipeline highlevel %s | FileCheck %s

<<<<<<< HEAD
// CHECK: miopen.conv2d(%{{.*}}, %{{.*}}, %{{.*}}) features =  none {arch = "gfx900", dilations = [1 : i32, 1 : i32], filter_layout = ["k", "c", "y", "x", "g"], input_layout = ["ni", "hi", "wi", "ci", "gi"], numCu = 64 : i32, output_layout = ["no", "ko", "ho", "wo", "go"], padding = [1 : i32, 1 : i32, 1 : i32, 1 : i32], strides = [1 : i32, 1 : i32]} : memref<64x128x3x3x1xf32>, memref<256x28x28x128x1xf32>, memref<256x64x28x28x1xf32>

=======
// CHECK: rock.conv2d(%{{.*}}, %{{.*}}, %{{.*}}) features =  none {arch = "gfx906", dilations = [1 : i32, 1 : i32], filter_layout = ["k", "c", "y", "x", "g"], input_layout = ["ni", "hi", "wi", "ci", "gi"], numCu = 64 : i32, output_layout = ["no", "ko", "ho", "wo", "go"], padding = [1 : i32, 1 : i32, 1 : i32, 1 : i32], strides = [1 : i32, 1 : i32]} : memref<64x128x3x3x1xf32>, memref<256x28x28x128x1xf32>, memref<256x64x28x28x1xf32>
    
>>>>>>> ce72f77b
// CHECK-COUNT-1: linalg.generic
// CHECK-NOT: linalg.generic

module {
  func.func @test_fusion(%arg0: tensor<256x28x28x128xf32>, %arg1: tensor<64x128x3x3xf32>, %arg2: tensor<256x64x28x28xf32>) -> tensor<256x64x28x28xf32> attributes {kernel, arch = "gfx906"} {
    %cst_t = arith.constant dense<[0, 3, 1, 2]> : tensor<4xi64>
    %cst = arith.constant dense<[0, 2, 3, 1]> : tensor<4xi64>
    %cst_0 = arith.constant dense<0.000000e+00> : tensor<1xf32>
    %a = "tosa.transpose"(%arg0, %cst_t) : (tensor<256x28x28x128xf32>, tensor<4xi64>) -> tensor<256x128x28x28xf32>
    %a2 = "tosa.transpose"(%a, %cst) : (tensor<256x128x28x28xf32>, tensor<4xi64>) -> tensor<256x28x28x128xf32>
    %b = "tosa.transpose"(%arg1, %cst) : (tensor<64x128x3x3xf32>, tensor<4xi64>) -> tensor<64x3x3x128xf32>
    %0 = "tosa.conv2d"(%a2, %b, %cst_0) {dilation = [1, 1], pad = [1, 1, 1, 1], stride = [1, 1]} : (tensor<256x28x28x128xf32>, tensor<64x3x3x128xf32>, tensor<1xf32>) -> tensor<256x28x28x64xf32>

    %c1 = "tosa.transpose"(%0, %cst_t) : (tensor<256x28x28x64xf32>, tensor<4xi64>) -> tensor<256x64x28x28xf32>
    %2 = "tosa.add"(%c1, %arg2) : (tensor<256x64x28x28xf32>, tensor<256x64x28x28xf32>) -> tensor<256x64x28x28xf32>

    return %2 : tensor<256x64x28x28xf32>
  }
}<|MERGE_RESOLUTION|>--- conflicted
+++ resolved
@@ -1,12 +1,7 @@
 // RUN: rocmlir-driver --host-pipeline highlevel %s | FileCheck %s
 
-<<<<<<< HEAD
-// CHECK: miopen.conv2d(%{{.*}}, %{{.*}}, %{{.*}}) features =  none {arch = "gfx900", dilations = [1 : i32, 1 : i32], filter_layout = ["k", "c", "y", "x", "g"], input_layout = ["ni", "hi", "wi", "ci", "gi"], numCu = 64 : i32, output_layout = ["no", "ko", "ho", "wo", "go"], padding = [1 : i32, 1 : i32, 1 : i32, 1 : i32], strides = [1 : i32, 1 : i32]} : memref<64x128x3x3x1xf32>, memref<256x28x28x128x1xf32>, memref<256x64x28x28x1xf32>
+// CHECK: rock.conv2d(%{{.*}}, %{{.*}}, %{{.*}}) features =  dot {arch = "gfx906", dilations = [1 : i32, 1 : i32], filter_layout = ["k", "c", "y", "x", "g"], input_layout = ["ni", "hi", "wi", "ci", "gi"], numCu = 64 : i32, output_layout = ["no", "ko", "ho", "wo", "go"], padding = [1 : i32, 1 : i32, 1 : i32, 1 : i32], strides = [1 : i32, 1 : i32]} : memref<64x128x3x3x1xf32>, memref<256x28x28x128x1xf32>, memref<256x64x28x28x1xf32>
 
-=======
-// CHECK: rock.conv2d(%{{.*}}, %{{.*}}, %{{.*}}) features =  none {arch = "gfx906", dilations = [1 : i32, 1 : i32], filter_layout = ["k", "c", "y", "x", "g"], input_layout = ["ni", "hi", "wi", "ci", "gi"], numCu = 64 : i32, output_layout = ["no", "ko", "ho", "wo", "go"], padding = [1 : i32, 1 : i32, 1 : i32, 1 : i32], strides = [1 : i32, 1 : i32]} : memref<64x128x3x3x1xf32>, memref<256x28x28x128x1xf32>, memref<256x64x28x28x1xf32>
-    
->>>>>>> ce72f77b
 // CHECK-COUNT-1: linalg.generic
 // CHECK-NOT: linalg.generic
 
