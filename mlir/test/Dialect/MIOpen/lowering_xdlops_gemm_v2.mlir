// RUN: miopen-opt -miopen-threadwise-gemm-lowering %s | FileCheck %s

<<<<<<< HEAD
func.func @miopen_xdlops_gemm_v2_two_results(%matrix : memref<1024xf32, 3>, %bufferA : memref<2xvector<2xf32>, 5>, %bufferB : memref<2xvector<2xf32>, 5>) -> (vector<32xf32>, vector<32xf32>) {
=======
func @miopen_xdlops_gemm_v2_nonreduction_nokpack(%matrix : memref<1536xf32, 3>, %bufferA : memref<8xf32, 5>, %bufferB : memref<8xf32, 5>) -> (vector<32xf32>) {
  %c0 = arith.constant 0 : index
  %c0f = arith.constant 0.0 : f32
  %vectorC = vector.splat %c0f : vector<32xf32>
  // CHECK: memref.load 
  // CHECK: memref.load 
  // CHECK: amdgpu.mfma
   %vectorD = miopen.xdlops_gemm_v2(%matrix, %matrix, %c0, %c0, %bufferA, %bufferB, %vectorC) {
     k = 8 : i32, 
     kpack = 1 : i32, 
     ldsBufferOffsetA = 0 : index, 
     ldsBufferOffsetB = 1024 : index, 
     m = 128 : i32, 
     m_per_wave = 64 : i32, 
     n = 64 : i32, 
     n_per_wave = 32 : i32
     } : memref<1536xf32, 3>, memref<1536xf32, 3>, index, index, memref<8xf32, 5>, memref<8xf32, 5>, vector<32xf32> -> vector<32xf32>
  return %vectorD : vector<32xf32>
}

func @miopen_xdlops_gemm_v2_nonreduction_kpack(%matrix : memref<1024xf32, 3>, %bufferA : memref<2xvector<2xf32>, 5>, %bufferB : memref<2xvector<2xf32>, 5>) -> (vector<32xf32>, vector<32xf32>) {
>>>>>>> d2cb9e58
  %c0 = arith.constant 0 : index
  %c0f = arith.constant 0.0 : f32
  %vectorC0 = vector.splat %c0f : vector<32xf32>
  %vectorC1 = vector.splat %c0f : vector<32xf32>
  // CHECK: miopen.extract_slice
  // CHECK: miopen.extract_slice
  // CHECK: amdgpu.mfma
  // CHECK-NEXT: amdgpu.mfma
  %vectorD0, %vectorD1 = miopen.xdlops_gemm_v2(%matrix, %matrix, %c0, %c0, %bufferA, %bufferB, %vectorC0, %vectorC1) {
    block_size = 256 : i32,
    k = 2 : i32,
    kpack = 2 : i32,
    m = 128 : i32,
    m_per_wave = 64 : i32,
    m_waves = 2 : i32,
    n = 128 : i32,
    n_per_wave = 64 : i32,
    n_waves = 2 : i32,
    ldsBufferOffsetA = 0 : index,
    ldsBufferOffsetB = 512 : index
  } : memref<1024xf32, 3>, memref<1024xf32, 3>, index, index, memref<2xvector<2xf32>, 5>, memref<2xvector<2xf32>, 5>, vector<32xf32>, vector<32xf32> -> vector<32xf32>, vector<32xf32>
  return %vectorD0, %vectorD1 : vector<32xf32>, vector<32xf32>
}

<<<<<<< HEAD
func.func @miopen_xdlops_gemm_v2_one_result(%matrix : memref<2048xi8, 3>, %bufferA : memref<2xvector<4xi8>, 5>, %bufferB : memref<2xvector<4xi8>, 5>) -> vector<16xi32> {
=======
func @miopen_xdlops_gemm_v2_reduction_kpack(%matrix : memref<2048xi8, 3>, %bufferA : memref<2xvector<8xi8>, 5>, %bufferB : memref<2xvector<8xi8>, 5>) -> vector<16xi32> {
>>>>>>> d2cb9e58
  %c0 = arith.constant 0 : index
  %c0i = arith.constant 0 : i32
  %vectorC0 = vector.splat %c0i : vector<16xi32>
  // CHECK: miopen.extract_slice
  // CHECK: miopen.extract_slice
  // CHECK: amdgpu.mfma
  // CHECK-NOT: amdgpu.mfma
  %vectorD0 = miopen.xdlops_gemm_v2(%matrix, %matrix, %c0, %c0, %bufferA, %bufferB, %vectorC0) {
    block_size = 256 : i32, // m_waves * n_waves * 64
    k = 4 : i32,
    kpack = 8 : i32,
    m_per_wave = 32 : i32, // xdlops requires 32x32
    n_per_wave = 32 : i32, // xdlops requires 32x32
    m = 64 : i32, // m_waves * m/wave
    n = 64 : i32, // n_waves * n/wave
    m_waves = 2 : i32,
    n_waves = 2 : i32,
    ldsBufferOffsetA = 0 : index,
    ldsBufferOffsetB = 1024 : index
  } : memref<2048xi8, 3>, memref<2048xi8, 3>, index, index, memref<2xvector<8xi8>, 5>, memref<2xvector<8xi8>, 5>, vector<16xi32> -> vector<16xi32>
  return %vectorD0 : vector<16xi32>
}<|MERGE_RESOLUTION|>--- conflicted
+++ resolved
@@ -1,9 +1,6 @@
 // RUN: miopen-opt -miopen-threadwise-gemm-lowering %s | FileCheck %s
 
-<<<<<<< HEAD
-func.func @miopen_xdlops_gemm_v2_two_results(%matrix : memref<1024xf32, 3>, %bufferA : memref<2xvector<2xf32>, 5>, %bufferB : memref<2xvector<2xf32>, 5>) -> (vector<32xf32>, vector<32xf32>) {
-=======
-func @miopen_xdlops_gemm_v2_nonreduction_nokpack(%matrix : memref<1536xf32, 3>, %bufferA : memref<8xf32, 5>, %bufferB : memref<8xf32, 5>) -> (vector<32xf32>) {
+func.func @miopen_xdlops_gemm_v2_nonreduction_nokpack(%matrix : memref<1536xf32, 3>, %bufferA : memref<8xf32, 5>, %bufferB : memref<8xf32, 5>) -> (vector<32xf32>) {
   %c0 = arith.constant 0 : index
   %c0f = arith.constant 0.0 : f32
   %vectorC = vector.splat %c0f : vector<32xf32>
@@ -23,8 +20,7 @@
   return %vectorD : vector<32xf32>
 }
 
-func @miopen_xdlops_gemm_v2_nonreduction_kpack(%matrix : memref<1024xf32, 3>, %bufferA : memref<2xvector<2xf32>, 5>, %bufferB : memref<2xvector<2xf32>, 5>) -> (vector<32xf32>, vector<32xf32>) {
->>>>>>> d2cb9e58
+func.func @miopen_xdlops_gemm_v2_nonreduction_kpack(%matrix : memref<1024xf32, 3>, %bufferA : memref<2xvector<2xf32>, 5>, %bufferB : memref<2xvector<2xf32>, 5>) -> (vector<32xf32>, vector<32xf32>) {
   %c0 = arith.constant 0 : index
   %c0f = arith.constant 0.0 : f32
   %vectorC0 = vector.splat %c0f : vector<32xf32>
@@ -49,11 +45,7 @@
   return %vectorD0, %vectorD1 : vector<32xf32>, vector<32xf32>
 }
 
-<<<<<<< HEAD
-func.func @miopen_xdlops_gemm_v2_one_result(%matrix : memref<2048xi8, 3>, %bufferA : memref<2xvector<4xi8>, 5>, %bufferB : memref<2xvector<4xi8>, 5>) -> vector<16xi32> {
-=======
-func @miopen_xdlops_gemm_v2_reduction_kpack(%matrix : memref<2048xi8, 3>, %bufferA : memref<2xvector<8xi8>, 5>, %bufferB : memref<2xvector<8xi8>, 5>) -> vector<16xi32> {
->>>>>>> d2cb9e58
+func.func @miopen_xdlops_gemm_v2_reduction_kpack(%matrix : memref<2048xi8, 3>, %bufferA : memref<2xvector<8xi8>, 5>, %bufferB : memref<2xvector<8xi8>, 5>) -> vector<16xi32> {
   %c0 = arith.constant 0 : index
   %c0i = arith.constant 0 : i32
   %vectorC0 = vector.splat %c0i : vector<16xi32>
