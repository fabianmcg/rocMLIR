// RUN: miopen-opt -miopen-blockwise-gemm-to-threadwise %s | FileCheck %s

<<<<<<< HEAD
// CHECK-LABEL: func.func @miopen_threadwise_copy_v2
func.func @miopen_threadwise_copy_v2(%source : vector<32xf32>,
                                %dest1D : memref<32xf32>,
                                %dest5D : memref<128x1x1024x14x14xf32>) {
  %c0 = arith.constant 0 : index

  // A simplified usage of threadwise_copy_v2.
  // Source vector has a transformation.
  // Source vector has no offset.
  // Source vector has a bound.
  // Dest memref has a transformation.
  // CHECK: miopen.transforming_for
  miopen.threadwise_copy_v2 %source[%c0, %c0, %c0] ->
                            %dest1D[%c0, %c0, %c0]
  with [[#transform_map0], [#transform_map0]] {
    sourceOffset = 0 : index,
    data_per_copy = 1 : index,
    vector_read_write_dim = 0 : i32,
    upper_vector_read_dim = -1 : i32,
    bounds = [1 : index, 8 : index, 4 : index],
    storeMethod = 0 : i32,
    paddingInfo = #gemm_padding0,
    destOobDims = [false]
  } : vector<32xf32>, index, index, index ->
    memref<32xf32>, index, index, index

  // A real use case of threadwise_copy_v2.
  // Source vector has a transformation.
  // Source vector has offset and bound.
  // Dest memref has 2 transformations.
  // CHECK: miopen.transforming_for
  miopen.threadwise_copy_v2 %source[%c0, %c0, %c0, %c0, %c0] ->
    %dest5D[%c0, %c0, %c0, %c0, %c0]
    with [[#transform_map1], [#transform_map2, #transform_map3]] {
      sourceOffset = 16 : index,
      bounds = [1 : index, 4 : index, 1 : index, 4 : index, 1 : index],
      storeMethod = 0 : i32,
      paddingInfo = #gemm_padding0,
      destOobDims = [false, false, false, false, false],
      upper_vector_read_dim = 0 : i32,
      data_per_copy = 1 : i32,
      dim_access_order = [0 : i32, 1 : i32, 2 : i32, 3 : i32, 4 : i32],
      vector_read_write_dim = 4 : i32}
      : vector<32xf32>, index, index, index, index, index ->
      memref<128x1x1024x14x14xf32>, index, index, index, index, index
  return
}

#map4 = affine_map<(d0, d1, d2, d3, d4, d5) -> (d1 * 4 + d5)>
#map5 = affine_map<(d0, d1, d2, d3, d4, d5) -> (d0, d1 * 8 + d2 * 4 + d3, d4 * 4 + d5)>
#map6 = affine_map<(d0, d1, d2) -> (d2 floordiv 256, d0, d1, (d2 mod 256) floordiv 16, d2 mod 16)>
#transform_map4 = #miopen.transform_map<#map4 by [
  #miopen.transform<Embed{0, 4, 0, 0, 0, 1}
    ["g", "m0", "m1", "m2", "n0", "n1"] at [0, 1, 2, 3, 4, 5] -> ["raw"] at [0]>
] bounds = [1, 4, 1, 1, 1, 4] -> [16]>
#transform_map5 = #miopen.transform_map<#map5 by [
  #miopen.transform<PassThrough ["g"] at [0] -> ["gemmG"] at [0]>,
  #miopen.transform<Embed{8, 4, 1} ["m0", "m1", "m2"] at [1, 2, 3] -> ["gemmM"] at [1]>,
  #miopen.transform<Embed{4, 1} ["n0", "n1"] at [4, 5] -> ["gemmN"] at [2]>
] bounds = [1, 128, 2, 4, 8192, 4] -> [1, 1024, 32768]>
#transform_map6 = #miopen.transform_map<#map6 by [
  #miopen.transform<PassThrough ["gemmG"] at [0] -> ["go"] at [1]>,
  #miopen.transform<PassThrough ["gemmM"] at [1] -> ["ko"] at [2]>,
  #miopen.transform<Merge{128, 16, 16} ["gemmN"] at [2] -> ["no", "ho", "wo"] at [0, 3, 4]>
] bounds = [1, 1024, 32768] -> [128, 1, 1024, 16, 16]>

// CHECK-LABEL: @miopen_threadwise_copy_v2_vectorized_nchw
func.func @miopen_threadwise_copy_v2_vectorized_nchw(%source : vector<32xf32>,
                                %dest5D : memref<128x1x1024x16x16xf32>) {
  %c0 = arith.constant 0 : index

  // A usecase of threadwise_copy_v2 that should be vectorized
  // This threadwise_copy takes the extra n dimension split used in swizzling
  // and has dimensions that are an even multiple of 4 to prevent OOB checks
  // CHECK: %[[val:.*]] = miopen.extract_slice {{.*}} : vector<32xf32> -> vector<4xf32>
  // CHECK: miopen.buffer_store %[[val]]
  miopen.threadwise_copy_v2 %source[%c0, %c0, %c0, %c0, %c0, %c0] ->
    %dest5D[%c0, %c0, %c0, %c0, %c0, %c0]
    with [[#transform_map4], [#transform_map5, #transform_map6]] {
      sourceOffset = 0 : index,
      bounds = [1 : index, 4 : index, 1 : index, 1 : index, 1 : index, 4 : index],
      storeMethod = 0 : i32,
      paddingInfo = #gemm_padding0,
      destOobDims = [false, false, false, false, false],
      data_per_copy = 4 : i32,
      dim_access_order = [0 : i32, 1 : i32, 2 : i32, 3 : i32, 4 : i32, 5 : i32],
      vector_read_write_dim = 4 : i32,
      upper_vector_read_dim = 5 : i32}
      : vector<32xf32>, index, index, index, index, index, index ->
      memref<128x1x1024x16x16xf32>, index, index, index, index, index, index

  return
}

#map7 = affine_map<(d0, d1, d2, d3, d4) -> (d1 * 4 + d3)>
#map8 = affine_map<(d0, d1, d2, d3, d4) -> (d0, d1 * 8 + d2 * 4 + d3, d4)>
#map9 = affine_map<(d0, d1, d2) -> (d2 floordiv 256, d0, (d2 mod 256) floordiv 16, d2 mod 16, d1)>

#transform_map7 = #miopen.transform_map<#map7 by [
  #miopen.transform<Embed{0, 4, 0, 1, 0}
    ["g", "m0", "m1", "m2", "n"] at [0, 1, 2, 3, 4] -> ["raw"] at [0]>
] bounds = [1, 4, 1, 4, 1] -> [16]>
#transform_map8 = #miopen.transform_map<#map8 by [
  #miopen.transform<PassThrough ["g"] at [0] -> ["gemmG"] at [0]>,
  #miopen.transform<Embed{8, 4, 1} ["m0", "m1", "m2"] at [1, 2, 3] -> ["gemmM"] at [1]>,
  #miopen.transform<PassThrough ["n"] at [4] -> ["gemmN"] at [2]>
] bounds = [1, 128, 2, 4, 32768] -> [1, 1024, 32768]>
#transform_map9 = #miopen.transform_map<#map9 by [
  #miopen.transform<PassThrough ["gemmG"] at [0] -> ["go"] at [1]>,
  #miopen.transform<PassThrough ["gemmM"] at [1] -> ["ko"] at [4]>,
  #miopen.transform<Merge{128, 16, 16} ["gemmN"] at [2] -> ["no", "ho", "wo"] at [0, 2, 3]>
] bounds = [1, 1024, 32768] -> [128, 1, 16, 16, 1024]>

// CHECK-LABEL: @miopen_threadwise_copy_v2_vectorized_nhwc
func.func @miopen_threadwise_copy_v2_vectorized_nhwc(%source_offset : i32,
                                %source : vector<32xf32>,
                                %dest5D : memref<128x1x16x16x1024xf32>) {
  %c0 = arith.constant 0 : index

  // A usecase of threadwise_copy_v2 that should be vectorized
  // This threadwise_copy takes the extra n dimension split used in swizzling
  // and has dimensions that are an even multiple of 4 to prevent OOB checks
  // CHECK: %[[val:.*]] = miopen.extract_slice {{.*}} : vector<32xf32> -> vector<4xf32>
  // CHECK: miopen.buffer_store %[[val]]
  miopen.threadwise_copy_v2 %source[%c0, %c0, %c0, %c0, %c0] ->
    %dest5D[%c0, %c0, %c0, %c0, %c0]
    with [[#transform_map7], [#transform_map8, #transform_map9]] {
      sourceOffset = 0 : index,
      bounds = [1 : index, 4 : index, 1 : index, 4 : index, 1 : index],
      storeMethod = 0 : i32,
      paddingInfo = #gemm_padding0,
      destOobDims = [false, false, false, false, false],
      data_per_copy = 4 : i32,
      dim_access_order = [0 : i32, 1 : i32, 2 : i32, 3 : i32, 4 : i32],
      vector_read_write_dim = 4 : i32,
      upper_vector_read_dim = 3 : i32}
      : vector<32xf32>, index, index, index, index, index ->
      memref<128x1x16x16x1024xf32>, index, index, index, index, index

  return
}
=======
// CHECK-LABEL: func @miopen_threadwise_copy_v2
func.func @miopen_threadwise_copy_v2(%source : memref<32xf32, 5>,
                                %dest2D : memref<32x32xf32>) {
  %c0 = arith.constant 0 : index
  // CHECK: %[[slice:.*]] = miopen.in_bounds_load{{.*}}: memref<32xf32, 5>, index -> vector<4xf32>
  // CHECK: miopen.buffer_store set %[[slice]]{{.*}}: vector<4xf32> -> memref<32x32xf32>
  miopen.threadwise_copy_v2 %source[%c0] -> %dest2D[%c0, %c0]
      storeMethod(set) {
      length = 4 : index, leftOobDims = [], rightOobDims = [] }
    : memref<32xf32, 5> -> memref<32x32xf32>, index, index
  func.return
}
>>>>>>> 94740b54
<|MERGE_RESOLUTION|>--- conflicted
+++ resolved
@@ -1,149 +1,6 @@
 // RUN: miopen-opt -miopen-blockwise-gemm-to-threadwise %s | FileCheck %s
 
-<<<<<<< HEAD
 // CHECK-LABEL: func.func @miopen_threadwise_copy_v2
-func.func @miopen_threadwise_copy_v2(%source : vector<32xf32>,
-                                %dest1D : memref<32xf32>,
-                                %dest5D : memref<128x1x1024x14x14xf32>) {
-  %c0 = arith.constant 0 : index
-
-  // A simplified usage of threadwise_copy_v2.
-  // Source vector has a transformation.
-  // Source vector has no offset.
-  // Source vector has a bound.
-  // Dest memref has a transformation.
-  // CHECK: miopen.transforming_for
-  miopen.threadwise_copy_v2 %source[%c0, %c0, %c0] ->
-                            %dest1D[%c0, %c0, %c0]
-  with [[#transform_map0], [#transform_map0]] {
-    sourceOffset = 0 : index,
-    data_per_copy = 1 : index,
-    vector_read_write_dim = 0 : i32,
-    upper_vector_read_dim = -1 : i32,
-    bounds = [1 : index, 8 : index, 4 : index],
-    storeMethod = 0 : i32,
-    paddingInfo = #gemm_padding0,
-    destOobDims = [false]
-  } : vector<32xf32>, index, index, index ->
-    memref<32xf32>, index, index, index
-
-  // A real use case of threadwise_copy_v2.
-  // Source vector has a transformation.
-  // Source vector has offset and bound.
-  // Dest memref has 2 transformations.
-  // CHECK: miopen.transforming_for
-  miopen.threadwise_copy_v2 %source[%c0, %c0, %c0, %c0, %c0] ->
-    %dest5D[%c0, %c0, %c0, %c0, %c0]
-    with [[#transform_map1], [#transform_map2, #transform_map3]] {
-      sourceOffset = 16 : index,
-      bounds = [1 : index, 4 : index, 1 : index, 4 : index, 1 : index],
-      storeMethod = 0 : i32,
-      paddingInfo = #gemm_padding0,
-      destOobDims = [false, false, false, false, false],
-      upper_vector_read_dim = 0 : i32,
-      data_per_copy = 1 : i32,
-      dim_access_order = [0 : i32, 1 : i32, 2 : i32, 3 : i32, 4 : i32],
-      vector_read_write_dim = 4 : i32}
-      : vector<32xf32>, index, index, index, index, index ->
-      memref<128x1x1024x14x14xf32>, index, index, index, index, index
-  return
-}
-
-#map4 = affine_map<(d0, d1, d2, d3, d4, d5) -> (d1 * 4 + d5)>
-#map5 = affine_map<(d0, d1, d2, d3, d4, d5) -> (d0, d1 * 8 + d2 * 4 + d3, d4 * 4 + d5)>
-#map6 = affine_map<(d0, d1, d2) -> (d2 floordiv 256, d0, d1, (d2 mod 256) floordiv 16, d2 mod 16)>
-#transform_map4 = #miopen.transform_map<#map4 by [
-  #miopen.transform<Embed{0, 4, 0, 0, 0, 1}
-    ["g", "m0", "m1", "m2", "n0", "n1"] at [0, 1, 2, 3, 4, 5] -> ["raw"] at [0]>
-] bounds = [1, 4, 1, 1, 1, 4] -> [16]>
-#transform_map5 = #miopen.transform_map<#map5 by [
-  #miopen.transform<PassThrough ["g"] at [0] -> ["gemmG"] at [0]>,
-  #miopen.transform<Embed{8, 4, 1} ["m0", "m1", "m2"] at [1, 2, 3] -> ["gemmM"] at [1]>,
-  #miopen.transform<Embed{4, 1} ["n0", "n1"] at [4, 5] -> ["gemmN"] at [2]>
-] bounds = [1, 128, 2, 4, 8192, 4] -> [1, 1024, 32768]>
-#transform_map6 = #miopen.transform_map<#map6 by [
-  #miopen.transform<PassThrough ["gemmG"] at [0] -> ["go"] at [1]>,
-  #miopen.transform<PassThrough ["gemmM"] at [1] -> ["ko"] at [2]>,
-  #miopen.transform<Merge{128, 16, 16} ["gemmN"] at [2] -> ["no", "ho", "wo"] at [0, 3, 4]>
-] bounds = [1, 1024, 32768] -> [128, 1, 1024, 16, 16]>
-
-// CHECK-LABEL: @miopen_threadwise_copy_v2_vectorized_nchw
-func.func @miopen_threadwise_copy_v2_vectorized_nchw(%source : vector<32xf32>,
-                                %dest5D : memref<128x1x1024x16x16xf32>) {
-  %c0 = arith.constant 0 : index
-
-  // A usecase of threadwise_copy_v2 that should be vectorized
-  // This threadwise_copy takes the extra n dimension split used in swizzling
-  // and has dimensions that are an even multiple of 4 to prevent OOB checks
-  // CHECK: %[[val:.*]] = miopen.extract_slice {{.*}} : vector<32xf32> -> vector<4xf32>
-  // CHECK: miopen.buffer_store %[[val]]
-  miopen.threadwise_copy_v2 %source[%c0, %c0, %c0, %c0, %c0, %c0] ->
-    %dest5D[%c0, %c0, %c0, %c0, %c0, %c0]
-    with [[#transform_map4], [#transform_map5, #transform_map6]] {
-      sourceOffset = 0 : index,
-      bounds = [1 : index, 4 : index, 1 : index, 1 : index, 1 : index, 4 : index],
-      storeMethod = 0 : i32,
-      paddingInfo = #gemm_padding0,
-      destOobDims = [false, false, false, false, false],
-      data_per_copy = 4 : i32,
-      dim_access_order = [0 : i32, 1 : i32, 2 : i32, 3 : i32, 4 : i32, 5 : i32],
-      vector_read_write_dim = 4 : i32,
-      upper_vector_read_dim = 5 : i32}
-      : vector<32xf32>, index, index, index, index, index, index ->
-      memref<128x1x1024x16x16xf32>, index, index, index, index, index, index
-
-  return
-}
-
-#map7 = affine_map<(d0, d1, d2, d3, d4) -> (d1 * 4 + d3)>
-#map8 = affine_map<(d0, d1, d2, d3, d4) -> (d0, d1 * 8 + d2 * 4 + d3, d4)>
-#map9 = affine_map<(d0, d1, d2) -> (d2 floordiv 256, d0, (d2 mod 256) floordiv 16, d2 mod 16, d1)>
-
-#transform_map7 = #miopen.transform_map<#map7 by [
-  #miopen.transform<Embed{0, 4, 0, 1, 0}
-    ["g", "m0", "m1", "m2", "n"] at [0, 1, 2, 3, 4] -> ["raw"] at [0]>
-] bounds = [1, 4, 1, 4, 1] -> [16]>
-#transform_map8 = #miopen.transform_map<#map8 by [
-  #miopen.transform<PassThrough ["g"] at [0] -> ["gemmG"] at [0]>,
-  #miopen.transform<Embed{8, 4, 1} ["m0", "m1", "m2"] at [1, 2, 3] -> ["gemmM"] at [1]>,
-  #miopen.transform<PassThrough ["n"] at [4] -> ["gemmN"] at [2]>
-] bounds = [1, 128, 2, 4, 32768] -> [1, 1024, 32768]>
-#transform_map9 = #miopen.transform_map<#map9 by [
-  #miopen.transform<PassThrough ["gemmG"] at [0] -> ["go"] at [1]>,
-  #miopen.transform<PassThrough ["gemmM"] at [1] -> ["ko"] at [4]>,
-  #miopen.transform<Merge{128, 16, 16} ["gemmN"] at [2] -> ["no", "ho", "wo"] at [0, 2, 3]>
-] bounds = [1, 1024, 32768] -> [128, 1, 16, 16, 1024]>
-
-// CHECK-LABEL: @miopen_threadwise_copy_v2_vectorized_nhwc
-func.func @miopen_threadwise_copy_v2_vectorized_nhwc(%source_offset : i32,
-                                %source : vector<32xf32>,
-                                %dest5D : memref<128x1x16x16x1024xf32>) {
-  %c0 = arith.constant 0 : index
-
-  // A usecase of threadwise_copy_v2 that should be vectorized
-  // This threadwise_copy takes the extra n dimension split used in swizzling
-  // and has dimensions that are an even multiple of 4 to prevent OOB checks
-  // CHECK: %[[val:.*]] = miopen.extract_slice {{.*}} : vector<32xf32> -> vector<4xf32>
-  // CHECK: miopen.buffer_store %[[val]]
-  miopen.threadwise_copy_v2 %source[%c0, %c0, %c0, %c0, %c0] ->
-    %dest5D[%c0, %c0, %c0, %c0, %c0]
-    with [[#transform_map7], [#transform_map8, #transform_map9]] {
-      sourceOffset = 0 : index,
-      bounds = [1 : index, 4 : index, 1 : index, 4 : index, 1 : index],
-      storeMethod = 0 : i32,
-      paddingInfo = #gemm_padding0,
-      destOobDims = [false, false, false, false, false],
-      data_per_copy = 4 : i32,
-      dim_access_order = [0 : i32, 1 : i32, 2 : i32, 3 : i32, 4 : i32],
-      vector_read_write_dim = 4 : i32,
-      upper_vector_read_dim = 3 : i32}
-      : vector<32xf32>, index, index, index, index, index ->
-      memref<128x1x16x16x1024xf32>, index, index, index, index, index
-
-  return
-}
-=======
-// CHECK-LABEL: func @miopen_threadwise_copy_v2
 func.func @miopen_threadwise_copy_v2(%source : memref<32xf32, 5>,
                                 %dest2D : memref<32x32xf32>) {
   %c0 = arith.constant 0 : index
@@ -154,5 +11,4 @@
       length = 4 : index, leftOobDims = [], rightOobDims = [] }
     : memref<32xf32, 5> -> memref<32x32xf32>, index, index
   func.return
-}
->>>>>>> 94740b54
+}