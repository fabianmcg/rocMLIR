// RUN: mlir-miopen-driver -host-pipeline partition,highlevel %s | FileCheck %s

module {

<<<<<<< HEAD
// CHECK: func.func private @mobilenetv1_outlined_part_0(%arg0: memref<1x224x224x3xf32>, %arg1: memref<32x3x3x3xf32>, %arg2: memref<1x112x112x32xf32>) attributes {kernel} {
=======
// CHECK: func private @mobilenetv1_outlined_part_0(%arg0: memref<1x224x224x3xf32>, %arg1: memref<32x3x3x3xf32>, %arg2: memref<1x112x112x32xf32>) attributes {{{.*}}kernel} {
>>>>>>> 94740b54

// CHECK: func.func @mobilenetv1(%arg0: memref<1x224x224x3xf32>, %arg1: memref<32x3x3x3xf32>, %arg2: memref<3x3x32x1xf32>, %arg3: memref<64x1x1x32xf32>, %arg4: memref<3x3x64x1xf32>, %arg5: memref<128x1x1x64xf32>, %arg6: memref<1x56x56x128xf32>) {
// CHECK:   %token = async.launch @mobilenetv1_outlined_part_0 (%arg0, %arg1, %{{.*}}) : (memref<1x224x224x3xf32>, memref<32x3x3x3xf32>, memref<1x112x112x32xf32>)
<<<<<<< HEAD
// CHECK:   async.await %token : !async.token

// CHECK:   %token_0 = async.launch @mobilenetv1_outlined_part_1 (%{{.*}}, %arg3, %{{.*}}) : (memref<1x112x112x32xf32>, memref<64x1x1x32xf32>, memref<1x112x112x64xf32>)
// CHECK:   async.await %token_0 : !async.token
        
// CHECK:   %token_1 = async.launch @mobilenetv1_outlined_part_2 (%{{.*}}, %arg5, %arg6) : (memref<1x56x56x64xf32>, memref<128x1x1x64xf32>, memref<1x56x56x128xf32>)
// CHECK:   async.await %token_1 : !async.token
    
  func.func @mobilenetv1(%input_image: tensor<1x224x224x3xf32>, %f0: tensor<32x3x3x3xf32>, %f1: tensor<3x3x32x1xf32>, %f2: tensor<64x1x1x32xf32>, %f3: tensor<3x3x64x1xf32>, %f4: tensor<128x1x1x64xf32>) -> tensor<1x56x56x128xf32> {
=======

// CHECK:   %token_0 = async.launch @mobilenetv1_outlined_part_1 [%token] (%{{.*}}, %arg2, %{{.*}}) : (memref<1x112x112x32xf32>, memref<3x3x32x1xf32>, memref<1x112x112x32xf32>)

// CHECK:   %token_1 = async.launch @mobilenetv1_outlined_part_2 [%token_0] (%{{.*}}, %arg3, %{{.*}}) : (memref<1x112x112x32xf32>, memref<64x1x1x32xf32>, memref<1x112x112x64xf32>)

// CHECK:   %token_2 = async.launch @mobilenetv1_outlined_part_3 [%token_1] (%{{.*}}, %arg4, %{{.*}}) : (memref<1x112x112x64xf32>, memref<3x3x64x1xf32>, memref<1x56x56x64xf32>)

// CHECK:   %token_3 = async.launch @mobilenetv1_outlined_part_4 [%token_2] (%{{.*}}, %arg5, %arg6) : (memref<1x56x56x64xf32>, memref<128x1x1x64xf32>, memref<1x56x56x128xf32>)
// CHECK:   async.await %token_3 : !async.token

  func @mobilenetv1(%input_image: tensor<1x224x224x3xf32>, %f0: tensor<32x3x3x3xf32>, %f1: tensor<3x3x32x1xf32>, %f2: tensor<64x1x1x32xf32>, %f3: tensor<3x3x64x1xf32>, %f4: tensor<128x1x1x64xf32>) -> tensor<1x56x56x128xf32> {
>>>>>>> 94740b54

    %bias0 = arith.constant dense<0.0> : tensor<32xf32>
    %bias1 = arith.constant dense<0.0> : tensor<64xf32>
    %bias2 = arith.constant dense<0.0> : tensor<128xf32>

    %conv0 = "tosa.conv2d"(%input_image, %f0, %bias0) {
      dilation = [1, 1],
      pad = [1, 1, 1, 1],
      stride = [2, 2]
    } : (tensor<1x224x224x3xf32>, tensor<32x3x3x3xf32>, tensor<32xf32>) -> tensor<1x112x112x32xf32>

    %relu0 = "tosa.reluN"(%conv0) {
      max_fp = 6.0 : f32,
      max_int = 6 : i64
    } : (tensor<1x112x112x32xf32>) -> tensor<1x112x112x32xf32>

    // depth-wise separable 1
    %dwconv1 = "tosa.depthwise_conv2d"(%relu0, %f1, %bias0) {
      dilation = [1, 1],
      pad = [1, 1, 1, 1],
      stride = [1, 1]
    } : (tensor<1x112x112x32xf32>, tensor<3x3x32x1xf32>, tensor<32xf32>) -> tensor<1x112x112x32xf32>

    %relu1 = "tosa.reluN"(%dwconv1) {
      max_fp = 6.0 : f32,
      max_int = 6 : i64
    } : (tensor<1x112x112x32xf32>) -> tensor<1x112x112x32xf32>

    %conv1 = "tosa.conv2d"(%relu1, %f2, %bias1) {
      dilation = [1, 1],
      pad = [0, 0, 0, 0],
      stride = [1, 1]
    } : (tensor<1x112x112x32xf32>, tensor<64x1x1x32xf32>, tensor<64xf32>) -> tensor<1x112x112x64xf32>

    %relu2 = "tosa.reluN"(%conv1) {
      max_fp = 6.0 : f32,
      max_int = 6 : i64
    } : (tensor<1x112x112x64xf32>) -> tensor<1x112x112x64xf32>

    // depth-wise separable 2
    %dwconv2 = "tosa.depthwise_conv2d"(%relu2, %f3, %bias1) {
      dilation = [1, 1],
      pad = [1, 1, 1, 1],
      stride = [2, 2]
    } : (tensor<1x112x112x64xf32>, tensor<3x3x64x1xf32>, tensor<64xf32>) -> tensor<1x56x56x64xf32>

    %relu3 = "tosa.reluN"(%dwconv2) {
      max_fp = 6.0 : f32,
      max_int = 6 : i64
    } : (tensor<1x56x56x64xf32>) -> tensor<1x56x56x64xf32>

    // matmul
    %conv2 = "tosa.conv2d"(%relu3, %f4, %bias2) {
      dilation = [1, 1],
      pad = [0, 0, 0, 0],
      stride = [1, 1]
    } : (tensor<1x56x56x64xf32>, tensor<128x1x1x64xf32>, tensor<128xf32>) -> tensor<1x56x56x128xf32>

    %relu4 = "tosa.reluN"(%conv2) {
      max_fp = 6.0 : f32,
      max_int = 6 : i64
    } : (tensor<1x56x56x128xf32>) -> tensor<1x56x56x128xf32>

    // ...

    return %relu4 : tensor<1x56x56x128xf32>
  }
}<|MERGE_RESOLUTION|>--- conflicted
+++ resolved
@@ -2,25 +2,10 @@
 
 module {
 
-<<<<<<< HEAD
-// CHECK: func.func private @mobilenetv1_outlined_part_0(%arg0: memref<1x224x224x3xf32>, %arg1: memref<32x3x3x3xf32>, %arg2: memref<1x112x112x32xf32>) attributes {kernel} {
-=======
-// CHECK: func private @mobilenetv1_outlined_part_0(%arg0: memref<1x224x224x3xf32>, %arg1: memref<32x3x3x3xf32>, %arg2: memref<1x112x112x32xf32>) attributes {{{.*}}kernel} {
->>>>>>> 94740b54
+// CHECK: func.func private @mobilenetv1_outlined_part_0(%arg0: memref<1x224x224x3xf32>, %arg1: memref<32x3x3x3xf32>, %arg2: memref<1x112x112x32xf32>) attributes {{{.*}}kernel} {
 
 // CHECK: func.func @mobilenetv1(%arg0: memref<1x224x224x3xf32>, %arg1: memref<32x3x3x3xf32>, %arg2: memref<3x3x32x1xf32>, %arg3: memref<64x1x1x32xf32>, %arg4: memref<3x3x64x1xf32>, %arg5: memref<128x1x1x64xf32>, %arg6: memref<1x56x56x128xf32>) {
 // CHECK:   %token = async.launch @mobilenetv1_outlined_part_0 (%arg0, %arg1, %{{.*}}) : (memref<1x224x224x3xf32>, memref<32x3x3x3xf32>, memref<1x112x112x32xf32>)
-<<<<<<< HEAD
-// CHECK:   async.await %token : !async.token
-
-// CHECK:   %token_0 = async.launch @mobilenetv1_outlined_part_1 (%{{.*}}, %arg3, %{{.*}}) : (memref<1x112x112x32xf32>, memref<64x1x1x32xf32>, memref<1x112x112x64xf32>)
-// CHECK:   async.await %token_0 : !async.token
-        
-// CHECK:   %token_1 = async.launch @mobilenetv1_outlined_part_2 (%{{.*}}, %arg5, %arg6) : (memref<1x56x56x64xf32>, memref<128x1x1x64xf32>, memref<1x56x56x128xf32>)
-// CHECK:   async.await %token_1 : !async.token
-    
-  func.func @mobilenetv1(%input_image: tensor<1x224x224x3xf32>, %f0: tensor<32x3x3x3xf32>, %f1: tensor<3x3x32x1xf32>, %f2: tensor<64x1x1x32xf32>, %f3: tensor<3x3x64x1xf32>, %f4: tensor<128x1x1x64xf32>) -> tensor<1x56x56x128xf32> {
-=======
 
 // CHECK:   %token_0 = async.launch @mobilenetv1_outlined_part_1 [%token] (%{{.*}}, %arg2, %{{.*}}) : (memref<1x112x112x32xf32>, memref<3x3x32x1xf32>, memref<1x112x112x32xf32>)
 
@@ -31,8 +16,7 @@
 // CHECK:   %token_3 = async.launch @mobilenetv1_outlined_part_4 [%token_2] (%{{.*}}, %arg5, %arg6) : (memref<1x56x56x64xf32>, memref<128x1x1x64xf32>, memref<1x56x56x128xf32>)
 // CHECK:   async.await %token_3 : !async.token
 
-  func @mobilenetv1(%input_image: tensor<1x224x224x3xf32>, %f0: tensor<32x3x3x3xf32>, %f1: tensor<3x3x32x1xf32>, %f2: tensor<64x1x1x32xf32>, %f3: tensor<3x3x64x1xf32>, %f4: tensor<128x1x1x64xf32>) -> tensor<1x56x56x128xf32> {
->>>>>>> 94740b54
+  func.func @mobilenetv1(%input_image: tensor<1x224x224x3xf32>, %f0: tensor<32x3x3x3xf32>, %f1: tensor<3x3x32x1xf32>, %f2: tensor<64x1x1x32xf32>, %f3: tensor<3x3x64x1xf32>, %f4: tensor<128x1x1x64xf32>) -> tensor<1x56x56x128xf32> {
 
     %bias0 = arith.constant dense<0.0> : tensor<32xf32>
     %bias1 = arith.constant dense<0.0> : tensor<64xf32>
